#!/usr/bin/env python
"""
rnamore

Uses mmh3 to implement feature hashing for dimensionality reduction of 
intropolis junction vectors by sample and uses Spotify's annoy library for
obtaining nearest neighbors.

Requires mmh3 (pip install mmh3) and Spotify's annoy (pip install annoy)
"""
import argparse
import mmh3
import sys
from annoy import AnnoyIndex
from collections import defaultdict

def parsed_md(md):
    """ Divides an MD string up by boundaries between ^, letters, and numbers
        md: an MD string (example: 33A^CC).
        Return value: MD string split by boundaries described above.
    """
    md_to_parse = []
    md_group = [md[0]]
    for i, char in enumerate(md):
        if i == 0: continue
        if (re.match('[A-Za-z]', char) is not None) \
            != (re.match('[A-Za-z]', md[i-1]) is not None) or \
            (re.match('[0-9]', char) is not None) \
            != (re.match('[0-9]', md[i-1]) is not None):
            if md_group:
                md_to_parse.append(''.join(md_group))
            md_group = [char]
        else:
            md_group.append(char)
    if md_group:
        md_to_parse.append(''.join(md_group))
    return [char for char in md_to_parse if char != '0']

def indels_junctions_exons_mismatches(
            cigar, md, pos, seq, drop_deletions=False, junctions_only=False
        ):
    """ Finds indels, junctions, exons, mismatches from CIGAR, MD string, POS
    
        cigar: CIGAR string
        md: MD:Z string
        pos: position of first aligned base
        seq: read sequence
        drop_deletions: drops deletions from coverage vectors iff True
        junctions_only: does not populate mismatch list
        Return value: tuple
            (insertions, deletions, junctions, exons, mismatches).
        Insertions is a list of tuples (last genomic position before insertion, 
                                 string of inserted bases). Deletions
            is a list of tuples (first genomic position of deletion,
                                 string of deleted bases). Junctions is a list
            of tuples (junction start position (inclusive),
                       junction end position (exclusive),
                       left_diplacement, right_displacement). Exons is a list
            of tuples (exon start position (inclusive),
                       exon end position (exclusive)). Mismatches is a list
            of tuples (genomic position of mismatch, read base)
    """
    insertions, deletions, junctions, exons, mismatches = [], [], [], [], []
    cigar = re.split(r'([MINDS])', cigar)[:-1]
    md = parsed_md(md)
    seq_size = len(seq)
    cigar_chars, cigar_sizes = [], []
    cigar_index, md_index, seq_index = 0, 0, 0
    max_cigar_index = len(cigar)
    while cigar_index != max_cigar_index:
        if cigar[cigar_index] == 0:
            cigar_index += 2
            continue
        if cigar[cigar_index+1] == 'M':
            aligned_base_cap = int(cigar[cigar_index])
            aligned_bases = 0
            while True:
                try:
                    aligned_bases += int(md[md_index])
                    if aligned_bases <= aligned_base_cap:
                        md_index += 1
                except ValueError:
                    # Not an int, but should not have reached a deletion
                    assert md[md_index] != '^', '\n'.join(
                                                ['cigar and md:',
                                                 ''.join(cigar), ''.join(md)]
                                            )
                    if not junctions_only:
                        mismatches.append(
                                (pos + aligned_bases,
                                    seq[seq_index + aligned_bases])
                            )
                    correction_length = len(md[md_index])
                    m_length = aligned_base_cap - aligned_bases
                    if correction_length > m_length:
                        md[md_index] = md[md_index][:m_length]
                        aligned_bases = aligned_base_cap
                    else:
                        aligned_bases += correction_length
                        md_index += 1
                if aligned_bases > aligned_base_cap:
                    md[md_index] = aligned_bases - aligned_base_cap
                    break
                elif aligned_bases == aligned_base_cap:
                    break
            # Add exon
            exons.append((pos, pos + aligned_base_cap))
            pos += aligned_base_cap
            seq_index += aligned_base_cap
        elif cigar[cigar_index+1] == 'N':
            skip_increment = int(cigar[cigar_index])
            # Add junction
            junctions.append((pos, pos + skip_increment,
                            seq_index, seq_size - seq_index))
            # Skip region of reference
            pos += skip_increment
        elif cigar[cigar_index+1] == 'I':
            # Insertion
            insert_size = int(cigar[cigar_index])
            insertions.append(
                    (pos - 1, seq[seq_index:seq_index+insert_size])
                )
            seq_index += insert_size
        elif cigar[cigar_index+1] == 'D':
            assert md[md_index] == '^', '\n'.join(
                                                ['cigar and md:',
                                                 ''.join(cigar), ''.join(md)]
                                            )
            # Deletion
            delete_size = int(cigar[cigar_index])
            md_delete_size = len(md[md_index+1])
            assert md_delete_size >= delete_size
            deletions.append((pos, md[md_index+1][:delete_size]))
            if not drop_deletions: exons.append((pos, pos + delete_size))
            if md_delete_size > delete_size:
                # Deletion contains a junction
                md[md_index+1] = md[md_index+1][delete_size:]
            else:
                md_index += 2
            # Skip deleted part of reference
            pos += delete_size
        else:
            # Soft clip
            assert cigar[cigar_index+1] == 'S'
            # Advance seq_index
            seq_index += int(cigar[cigar_index])
        cigar_index += 2
    '''Merge exonic chunks/deletions; insertions/junctions could have chopped
    them up.'''
    new_exons = []
    last_exon = exons[0]
    for exon in exons[1:]:
        if exon[0] == last_exon[1]:
            # Merge ECs
            last_exon = (last_exon[0], exon[1])
        else:
            # Push last exon to new exon list
            new_exons.append(last_exon)
            last_exon = exon
    new_exons.append(last_exon)
    return insertions, deletions, junctions, new_exons, mismatches

def dummy_md_index(cigar):
    """ Creates dummy MD string from CIGAR in case of missing MD.
        cigar: cigar string
        Return value: dummy MD string
    """
    cigar = re.split(r'([MINDS])', cigar)[:-1]
    cigar_index = 0
    max_cigar_index = len(cigar)
    md = []
    while cigar_index != max_cigar_index:
        if cigar[cigar_index] == 0:
            cigar_index += 2
            continue
        if cigar[cigar_index+1] == 'M':
            try:
                if type(md[-1]) is int:
                    md[-1] += int(cigar[cigar_index])
                else:
                    md.append(int(cigar[cigar_index]))
            except IndexError:
                md.append(int(cigar[cigar_index]))
            cigar_index += 2
        elif cigar[cigar_index+1] in 'SIN':
            cigar_index += 2
        elif cigar[cigar_index+1] == 'D':
            md.extend(['^', 'A'*int(cigar[cigar_index])])
            cigar_index += 2
        else:
            raise RuntimeError(
                        'Accepted CIGAR characters are only in [MINDS].'
                    )
    return ''.join(str(el) for el in md)

def junctions_from_bed_stream(bed_stream):
    """ Generates junctions from BED stream

        bed_stream: input stream containing lines of a BED file characterizing
            splice junctions

        Yield value: tuple (chrom, start position, end position, coverage)
            representing a junction. Start position is 1-based and inclusive;
            end position is 1-based and inclusive. 
    """
    for line in bed_stream:
        tokens = line.rstrip().split('\t')
        if len(tokens) < 12:
            continue
        chrom = tokens[0]
        chrom_start = int(tokens[1])
        chrom_end = int(tokens[2])
        coverage = int(tokens[4])
        block_sizes = tokens[10].split(',')
        block_starts = tokens[11].split(',')
        # Handle trailing commas
        try:
            int(block_sizes[-1])
        except ValueError:
            block_sizes = block_sizes[:-1]
        try:
            int(block_starts[-1])
        except ValueError:
            block_starts = block_starts[:-1]
        block_count = len(block_sizes)
        if block_count < 2:
            # No junctions
            continue
        assert block_count == len(block_starts)
        junctions = []
        # First block characterizes junction on left side of junction
        junctions.append(chrom_start + int(block_starts[0]) 
                                + int(block_sizes[0]))
        for i in xrange(1, block_count - 1):
            # Any intervening blocks characterize two junctions
            junction_start = chrom_start + int(block_starts[i])
            junctions.append(junction_start)
            junctions.append(junction_start + int(block_sizes[i]))
        # Final block characterizes junction on right side of junction
        junctions.append(chrom_start + int(block_starts[-1]))
        for i in xrange(len(junctions)/2):
            yield (chrom, junctions[2*i]+1, junctions[2*i+1]+1, coverage)

def junctions_from_sam_stream(sam_stream):
    """ Generates junctions from BED stream

        bed_stream: input stream containing lines of a BED file characterizing
            splice junctions

        Yield value: tuple (chrom, start position, end position, 1)
            representing a junction. Start position is 1-based and inclusive;
            end position is 1-based and inclusive.
    """
    for line in sam_stream:
        if line[0] == '@': continue
        try:
            tokens = line.strip().split('\t')
            flag = int(tokens[1])
            if flag & 4:
                continue
            name = tokens[0]
            rname = tokens[2]
            cigar = tokens[5]
            pos = int(tokens[3])
            seq = tokens[9]
            flag = int(tokens[1])
            if 'N' not in cigar or flag & 256:
                continue
            #md = [token[5:] for token in tokens if token[:5] == 'MD:Z:'][0]
            _, _, junctions_to_add, _ = indels_junctions_and_exons(
                        cigar, dummy_md_index(cigar), pos, seq
                    )
            for junction in junctions_to_add:
                yield (rname,) + junction + (1,)
        except IndexError:
            print >>sys.stderr, ('Error found on line: ' + line)
            raise

if __name__ == '__main__':
    parser = argparse.ArgumentParser(description=__doc__, 
                formatter_class=argparse.RawDescriptionHelpFormatter)
    # Add command-line arguments
    parser.add_argument('--intropolis', type=str, required=False,
            default=None,
            help='path to gzipped intropolis; specify only when indexing'
        )
    parser.add_argument('-x', '--annoy-idx', type=str, required=False,
            default='jx.idx',
            help='path to junction index for either writing or reading'
        )
    parser.add_argument('--features', type=int, required=False,
            default=3000,
            help='dimension of feature space'
        )
    parser.add_argument('--n-trees', type=int, required=False,
            default=200,
            help='number of annoy trees'
        )
    parser.add_argument('--search-k', type=int, required=False,
            default=None,
            help='larger = more accurage search'
        )
    parser.add_argument('--bed', action='store_const', const=True,
            default=False,
            help=('invoked if format of query sample\'s junctions is TopHat-'
                  'style BED; otherwise, the input is assumed to be BAM')
        )
    args = parser.parse_args()

    if args.intropolis:
        # Index
        sample_feature_matrix = defaultdict(
                                lambda: [0 for _ in xrange(args.features)])
        with open(args.intropolis) as introp_file_handle:
            for i, introp_line in enumerate(introp_file_handle):
                introp_line_pieces = introp_line.split()
                #right now we hash on 'chromosome start stop'
                #maybe strand someday but shouldn't matter
                hashable_junction = " ".join(introp_line_pieces[:3])
                hashed_value = mmh3.hash(hashable_junction)
                multiplier = (-1 if hashed_value < 0 else 1)
                hashed_value = hashed_value % args.features
            
                for sample_index, coverage in zip(
                                    introp_line_pieces[6].split(','),
                                    introp_line_pieces[7].split(',')
                                ):
                    sample_feature_matrix[
                    int(sample_index)][
                    hashed_value] += int(coverage)

        annoy_index = AnnoyIndex(args.features)  
        for sample_index in sample_feature_matrix:
            annoy_index.add_item(sample_feature_matrix[sample_index])

<<<<<<< HEAD
        t.build(args.n_trees) # number of trees specified in args
        t.save(agrs.annoy_idx)
=======
        annoy_index.build(args.n_trees) # 10 trees
        annoy_index.save(args.annoy_idx)
>>>>>>> 2f4b0d09
    else:
        # Search
        # Read BED or BAM
        if args.bed:
            junction_generator = junctions_from_sam_stream(sys.stdin)
        else:
            junction_generator = junctions_from_bed_stream(sys.stdin)
        query_sample = [0 for _ in xrange(args.features)]
        for junction in junction_generator:
            hash_value = mmh3.hash(' '.join(map(str, junction[:3])))
            multiplier = (-1 if hash_value < 0 else 1)
            query_sample[hash_value % args.features] += (
                        multiplier * junction[3]
                    )
        annoy_index = AnnoyIndex(args.features)
        annoy_index.load(args.annoy_idx)
        print '\n'.join(
                    '\t'.join(el) for el in zip(
                                        annoy_index.get_nns_by_vector(
                                                query_sample, n,
                                                include_distances=False
                                            )
                                        )
                )<|MERGE_RESOLUTION|>--- conflicted
+++ resolved
@@ -333,13 +333,8 @@
         for sample_index in sample_feature_matrix:
             annoy_index.add_item(sample_feature_matrix[sample_index])
 
-<<<<<<< HEAD
-        t.build(args.n_trees) # number of trees specified in args
-        t.save(agrs.annoy_idx)
-=======
-        annoy_index.build(args.n_trees) # 10 trees
+        annoy_index.build(args.n_trees) # n trees specified by args
         annoy_index.save(args.annoy_idx)
->>>>>>> 2f4b0d09
     else:
         # Search
         # Read BED or BAM
